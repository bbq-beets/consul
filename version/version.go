--- conflicted
+++ resolved
@@ -14,16 +14,12 @@
 	//
 	// Version must conform to the format expected by github.com/hashicorp/go-version
 	// for tests to work.
-<<<<<<< HEAD
-	Version = "1.9.11"
-=======
 	Version = "1.9.13"
->>>>>>> 73b2ef6b
 
 	// A pre-release marker for the version. If this is "" (empty string)
 	// then it means that it is a final release. Otherwise, this is a pre-release
 	// such as "dev" (in development), "beta", "rc1", etc.
-	VersionPrerelease = ""
+	VersionPrerelease = "dev"
 )
 
 // GetHumanVersion composes the parts of the version in a way that's suitable
