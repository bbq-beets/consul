--- conflicted
+++ resolved
@@ -924,11 +924,7 @@
       [`acl.tokens.agent_recovery`](#acl_tokens_agent_recovery).**
 
     - `config_file_service_registration` ((#acl_tokens_config_file_service_registration)) - Specifies the ACL
-<<<<<<< HEAD
-      token the agent uses to register services and checks from [service](/consul/docs/services/usage/define-services) and [check](/consul/docs/usage/checks) definitions
-=======
       token the agent uses to register services and checks from [service](/consul/docs/services/usage/define-services) and [check](/consul/docs/services/usage/checks) definitions 
->>>>>>> 651549c9
       specified in configuration files or fragments passed to the agent using the `-hcl`
       flag.
 
