--- conflicted
+++ resolved
@@ -6,34 +6,21 @@
 
 # Consul Servers Outside of Kubernetes
 
-If you have a Consul cluster already running, you can configure your
-Consul clients inside Kubernetes to join this existing cluster.
+This topic describes how to configure your Consul clients inside Kubernetes to join an existing cluster.
 
-The below `config.yaml` file shows how to configure the Helm chart to install
-Consul clients that will join an existing cluster.
+## Configuration Overview
 
-The `global.enabled` value first disables all chart components by default
-so that each component is opt-in. This allows us to _only_ setup the client
-agents. We then opt-in to the client agents by setting `client.enabled` to
-`true`.
+In the following example `config.yaml` file, the Helm chart is configured to install Consul clients that will join an existing cluster. It includes the following parameters:
 
-Next, `client.exposeGossipPorts` can be set to `true` or `false` depending on if
-you want the clients to be exposed on the Kubernetes internal node IPs (`true`) or
-their pod IPs (`false`).
+* The `global.enabled` parameter is set to `false`. This configuration disables all chart components by default so that each component must opt-in. As a result, only client agents will be set up when the configuraiton is applied. 
 
-Finally, `client.join` is set to an array of valid
-<<<<<<< HEAD
-<<<<<<< HEAD
-[`-retry-join` values](/docs/agent/options#retry-join). In the
-example above, a fake [cloud auto-join](/docs/install/cloud-auto-join)
-=======
-=======
->>>>>>> cd907b75
-[`-retry-join` values](/docs/agent/config/cli-flags#retry-join). In the
-example above, a fake [cloud auto-join](/docs/agent/cloud-auto-join)
->>>>>>> cd907b75cebdefe62a30986e0cdc7bd528c52159
-value is specified. This should be set to resolve to the proper addresses of
-your existing Consul cluster.
+* The `client.enabled` parameter is set to `true`. This configuration opts the client agents into the cluster.
+
+* The `client.exposeGossipPorts` parameter is set to `true` or `false`. Setting the parameter to `true` exposes the clients on the Kubernetes internal node IPs. Setting to `false` exposes the clients on their pod IPs.
+
+* The `client.join` is set to an array of valid
+[`-retry-join` values](/docs/agent/config/cli-flags#retry-join). The
+following example includes a [cloud auto-join](/docs/agent/cloud-auto-join) value resolve to the proper addresses of the existing Consul cluster.
 
 <CodeBlockConfig filename="config.yaml">
 
